<<<<<<< HEAD
using System;
=======
using System.Diagnostics;
>>>>>>> c73eb106
using System.IO;
using System.Linq;
using System.Reflection;
using System.Runtime.CompilerServices;
using System.Windows;

namespace XIVLauncher
{
    public static class Util
    {
        public static void ShowError(string message, string caption, [CallerMemberName] string callerName = "", [CallerLineNumber] int callerLineNumber = 0)
        {
            MessageBox.Show($"{message}\n\n{callerName} L{callerLineNumber}", caption, MessageBoxButton.OK,
                MessageBoxImage.Error);
        }
        
        /// <summary> Gets the git hash value from the assembly
        /// or null if it cannot be found. </summary>
        public static string GetGitHash()
        {
            var asm = typeof(Util).Assembly;
            var attrs = asm.GetCustomAttributes<AssemblyMetadataAttribute>();
            return attrs.FirstOrDefault(a => a.Key == "GitHash")?.Value;
        }

        public static string GetAssemblyVersion()
        {
            var assembly = System.Reflection.Assembly.GetExecutingAssembly();
            var fvi = FileVersionInfo.GetVersionInfo(assembly.Location);
            return fvi.FileVersion;
        }

        public static bool IsValidFFXIVPath(string path)
        {
            if (String.IsNullOrEmpty(path))
                return false;

            return Directory.Exists(Path.Combine(path, "game")) && Directory.Exists(Path.Combine(path, "boot"));
        }

        private static readonly string[] PathsToTry = 
        {
            "C:\\SquareEnix\\FINAL FANTASY XIV - A Realm Reborn",
            "C:\\Program Files (x86)\\Steam\\steamapps\\common\\FINAL FANTASY XIV Online",
            "C:\\Program Files (x86)\\Steam\\steamapps\\common\\FINAL FANTASY XIV - A Realm Reborn",
            "C:\\Program Files (x86)\\FINAL FANTASY XIV - A Realm Reborn"
        };

        public static string TryGamePaths()
        {
            foreach (var path in PathsToTry)
            {
                if (Directory.Exists(path) && IsValidFFXIVPath(path))
                    return path;
            }

            return null;
        }
    }
}<|MERGE_RESOLUTION|>--- conflicted
+++ resolved
@@ -1,8 +1,5 @@
-<<<<<<< HEAD
 using System;
-=======
 using System.Diagnostics;
->>>>>>> c73eb106
 using System.IO;
 using System.Linq;
 using System.Reflection;
